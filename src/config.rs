--- conflicted
+++ resolved
@@ -70,19 +70,13 @@
 }
 
 /// Creates the default config to easily call the code from other rust packages.
-<<<<<<< HEAD
-=======
 /// `seed` is used to set single RNG that is used through the call to `gridsynth`.
->>>>>>> a5db245d
 pub fn config_from_theta_epsilon(
     theta: f64,
     epsilon: f64,
     seed: u64,
-<<<<<<< HEAD
+    verbose: bool,
     up_to_phase: bool,
-=======
-    verbose: bool,
->>>>>>> a5db245d
 ) -> GridSynthConfig {
     let (theta_num, theta_den) = parse_decimal_with_exponent(&theta.to_string()).unwrap();
 
