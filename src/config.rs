use crate::common::ib_to_bf_prec;
use crate::common::{reset_prec_bits, set_prec_bits};
use dashu_float::round::mode::HalfEven;
use dashu_float::FBig;
use dashu_int::{IBig, UBig};
use rand::{rngs::StdRng, SeedableRng};
use std::str::FromStr;

#[derive(Debug)]
pub struct DiophantineData {
    pub diophantine_timeout: u128,
    pub factoring_timeout: u128,
    pub rng: StdRng,
}

#[derive(Debug)]
pub struct GridSynthConfig {
    pub theta: FBig<HalfEven>,
    pub epsilon: FBig<HalfEven>,
    pub verbose: bool,
    pub measure_time: bool,
    pub diophantine_data: DiophantineData,
<<<<<<< HEAD
    pub up_to_phase: bool,
    pub check_solution: bool,
=======
    pub compute_error: bool,
>>>>>>> 2756dc8a
}

impl GridSynthConfig {
    /// Turns on or off checking solutions at the end of the run
    pub fn with_compute_error(self, compute_error: bool) -> Self {
        Self {
            compute_error,
            ..self
        }
    }
}

/// The result of running the gridsynth algorithm
pub struct GridSynthResult {
    /// List of gates.
    pub gates: String,

<<<<<<< HEAD
    /// The global phase factor.
    pub global_phase: bool,

=======
    // /// The global phase factor.
    // pub global_phase: bool,
    pub error: Option<f64>,
>>>>>>> 2756dc8a
    /// If correctness is performed, stores the result.
    pub is_correct: Option<bool>,
}

pub fn parse_decimal_with_exponent(input: &str) -> Option<(IBig, IBig)> {
    let input = input.trim();
    let (sign, body) = if let Some(s) = input.strip_prefix('-') {
        (-1, s)
    } else if let Some(s) = input.strip_prefix('+') {
        (1, s)
    } else {
        (1, input)
    };

    let (base_str, exp_str) = match body.split_once(['e', 'E']) {
        Some((b, e)) => (b, e),
        None => (body, "0"),
    };

    let mut parts = base_str.split('.');
    let int_part = match parts.next() {
        Some(part) => part,
        _ => return None,
    };
    let frac_part: &str = parts.next().unwrap_or_default();
    if parts.next().is_some() {
        return None;
    }
    let digits = format!("{}{}", int_part, frac_part);
    let decimal_digits = frac_part.len() as i32;

    let exponent: i32 = exp_str.parse().ok()?;
    let scale = exponent - decimal_digits;

    let mut numerator = IBig::from_str(&digits).ok()? * sign;
    let mut denominator = IBig::from(1);

    match scale.cmp(&0) {
        std::cmp::Ordering::Greater => {
            numerator *= IBig::from(10u8).pow(scale as usize);
        }
        std::cmp::Ordering::Less => {
            denominator = IBig::from(10u8).pow((-scale) as usize);
        }
        std::cmp::Ordering::Equal => {}
    }

    Some((numerator, denominator))
}

/// Creates the default config to easily call the code from other rust packages.
/// `seed` is used to set single RNG that is used through the call to `gridsynth`.
pub fn config_from_theta_epsilon(
    theta: f64,
    epsilon: f64,
    seed: u64,
    verbose: bool,
    up_to_phase: bool,
) -> GridSynthConfig {
    let (theta_num, theta_den) = parse_decimal_with_exponent(&theta.to_string()).unwrap();

    // The desired floating precision is initialized in module common.
    // It has the initial value the first time this function is called.
    // But, on subsequent calls, the precision has changed.
    // We reset it so that the precison is the same at the beginning of every synthesis.
    reset_prec_bits();
    let theta = ib_to_bf_prec(theta_num) / ib_to_bf_prec(theta_den);
    let (epsilon_num, epsilon_den) = parse_decimal_with_exponent(&epsilon.to_string()).unwrap();
    // The magic number 12 safely overapproximates the bits of precision.
    let calculated_prec_bits =
        12 * (epsilon_den.ilog(&UBig::from(10u8)) - epsilon_num.ilog(&UBig::from(10u8)));
    let prec_bits: usize = calculated_prec_bits;
    set_prec_bits(prec_bits);
    let epsilon = ib_to_bf_prec(epsilon_num) / ib_to_bf_prec(epsilon_den);
    let diophantine_timeout = 200u128;
    let factoring_timeout = 50u128;
    let time = false;

    let rng: StdRng = SeedableRng::seed_from_u64(seed);
    let diophantine_data = DiophantineData {
        diophantine_timeout,
        factoring_timeout,
        rng,
    };

    GridSynthConfig {
        theta,
        epsilon,
        verbose,
        measure_time: time,
        diophantine_data,
<<<<<<< HEAD
        up_to_phase,
        check_solution: false,
=======
        compute_error: false,
>>>>>>> 2756dc8a
    }
}<|MERGE_RESOLUTION|>--- conflicted
+++ resolved
@@ -20,12 +20,8 @@
     pub verbose: bool,
     pub measure_time: bool,
     pub diophantine_data: DiophantineData,
-<<<<<<< HEAD
     pub up_to_phase: bool,
-    pub check_solution: bool,
-=======
     pub compute_error: bool,
->>>>>>> 2756dc8a
 }
 
 impl GridSynthConfig {
@@ -43,16 +39,13 @@
     /// List of gates.
     pub gates: String,
 
-<<<<<<< HEAD
     /// The global phase factor.
     pub global_phase: bool,
 
-=======
-    // /// The global phase factor.
-    // pub global_phase: bool,
+    /// If error is computed, stores the error.
     pub error: Option<f64>,
->>>>>>> 2756dc8a
-    /// If correctness is performed, stores the result.
+
+    /// If error is computed, stores whether approximation is correct.
     pub is_correct: Option<bool>,
 }
 
@@ -143,11 +136,7 @@
         verbose,
         measure_time: time,
         diophantine_data,
-<<<<<<< HEAD
         up_to_phase,
-        check_solution: false,
-=======
         compute_error: false,
->>>>>>> 2756dc8a
     }
 }