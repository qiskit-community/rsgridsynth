// Copyright (c) 2024-2025 Shun Yamamoto and Nobuyuki Yoshioka, and IBM
// Licensed under the MIT License. See LICENSE file in the project root for full license information.

use crate::common::{fb_with_prec, get_prec_bits, ib_to_bf_prec};
use dashu_float::round::mode;
use dashu_float::Context;
use dashu_float::{round::mode::HalfEven, FBig};
use dashu_int::ops::SquareRoot;
use dashu_int::IBig;
use std::cmp::Ordering;

pub fn sqrt2() -> FBig<HalfEven> {
    let ctx: Context<mode::HalfEven> = Context::<mode::HalfEven>::new(get_prec_bits());
    let x = ib_to_bf_prec(IBig::from(2));
    let a: FBig<HalfEven> = ctx.sqrt(x.repr()).value();
    a
}

// This may be wasteful because of the allocation
pub fn sqrt_fbig(x: &FBig<HalfEven>) -> FBig<HalfEven> {
    let ctx: Context<mode::HalfEven> = Context::<mode::HalfEven>::new(get_prec_bits());
    let x = fb_with_prec(x.clone());
    let sx: FBig<HalfEven> = ctx.sqrt(x.repr()).value();
    sx
}

pub fn ntz(n: &IBig) -> i64 {
    match n.trailing_zeros() {
        Some(k) => k as i64,
        None => 0,
    }
}

pub fn log(x: FBig<HalfEven>) -> FBig<HalfEven> {
    let ctx: Context<mode::HalfEven> = Context::<mode::HalfEven>::new(get_prec_bits());
    ctx.ln(x.repr()).value()
}

pub fn sign(x: FBig<HalfEven>) -> i8 {
    match x.partial_cmp(&ib_to_bf_prec(IBig::ZERO)) {
        Some(Ordering::Greater) => 1,
        Some(Ordering::Less) => -1,
        _ => 0,
    }
}

pub fn floorsqrt(x: FBig<HalfEven>) -> IBig {
    assert!(
        x >= ib_to_bf_prec(IBig::ZERO),
        "Negative input to floorsqrt"
    );
    binary_search_sqrt(x)
}

fn binary_search_sqrt(x: FBig<HalfEven>) -> IBig {
    let mut ok = IBig::ZERO;
    let mut ng: IBig =
        <FBig<HalfEven> as TryInto<IBig>>::try_into(x.ceil()).unwrap() + IBig::from(1);
    while &ng - &ok > IBig::ONE {
        let mid = &ok + (&ng - &ok) / IBig::from(2);
        let mid_sqr = ib_to_bf_prec(&mid * &mid);
        if mid_sqr <= x {
            ok = mid;
        } else {
            ng = mid;
        }
    }
    ok
}

pub fn rounddiv(x: IBig, y: &IBig) -> IBig {
    let adjustment = y / 2;
    if (x >= IBig::ZERO && y > &IBig::ZERO) || (x <= IBig::ZERO && y < &IBig::ZERO) {
        (x + adjustment) / y
    } else {
        (x - adjustment) / y
    }
}

pub fn pow_sqrt2(k: i64) -> FBig<HalfEven> {
    let k_div_2 = k >> 1;
    let k_mod_2 = k & 1;
    let base =
        ib_to_bf_prec(IBig::ONE) << k_div_2.try_into().expect("Shift amount must fit in usize");
    if k_mod_2 != 0 {
        base * sqrt2()
    } else {
        base
    }
}

pub fn floorlog(x: FBig<HalfEven>, y: FBig<HalfEven>) -> (IBig, FBig<HalfEven>) {
    assert!(x > ib_to_bf_prec(IBig::ZERO), "math domain error");
    let m = compute_precision_requirement(&x, &y);
    let pow_y = compute_powers(&y, m);
    compute_logarithm(x, y, pow_y)
}

fn compute_precision_requirement(x: &FBig<HalfEven>, y: &FBig<HalfEven>) -> usize {
    let mut tmp = y.clone();
    let mut m = 0;
    while x >= &tmp || x * &tmp < ib_to_bf_prec(IBig::ONE) {
        tmp = &tmp * &tmp;
        m += 1;
    }
    m
}

fn compute_powers(y: &FBig<HalfEven>, m: usize) -> Vec<FBig<HalfEven>> {
    let mut pow_y = Vec::with_capacity(m);
    pow_y.push(y.clone());
    for i in 1..m {
        let last = &pow_y[i - 1];
        pow_y.push(last * last);
    }
    pow_y.reverse();
    pow_y
}

fn compute_logarithm(
    x: FBig<HalfEven>,
    y: FBig<HalfEven>,
    pow_y: Vec<FBig<HalfEven>>,
) -> (IBig, FBig<HalfEven>) {
    let (mut n, mut r) = if x >= ib_to_bf_prec(IBig::ONE) {
        (IBig::ZERO, x)
    } else {
        (IBig::NEG_ONE, x * pow_y.iter().fold(y, |acc, p| acc * p))
    };

    for p in pow_y {
        n <<= 1;
        if r > p {
            r /= p;
            n += 1;
        }
    }
    (n, r)
}

/// Solves the quadratic equation ax^2 + bx + c = 0 for real roots.
///
/// # Arguments
///
/// - `a`: Coefficient of x^2, assumed to be non-zero for a valid quadratic equation.
/// - `b`: Coefficient of x.
/// - `c`: Constant term.
///
/// # Returns
///
/// An `Option` containing a tuple of two roots if they exist; otherwise, `None` if the roots are not real (i.e., the discriminant is negative).
pub fn solve_quadratic(
    a: &FBig<HalfEven>,
    b: &FBig<HalfEven>,
    c: &FBig<HalfEven>,
) -> Option<(FBig<HalfEven>, FBig<HalfEven>)> {
    let zero = ib_to_bf_prec(IBig::ZERO);
    let two = ib_to_bf_prec(IBig::from(2));
    let four = ib_to_bf_prec(IBig::from(4));

    // Handle degenerate and easy cases
    if a == &zero {
        // Linear: b x + c = 0
        if b == &zero {
            return None;
        }
        let x = -c.clone() / b.clone();
        return Some((x.clone(), x));
    }
    if c == &zero {
        // Roots are 0 and -b/a; avoids 0/0 in the stable branch
        return Some((zero.clone(), -b.clone() / a.clone()));
    }

    // Discriminant
    let disc = b.clone() * b.clone() - four.clone() * a.clone() * c.clone();
    if disc < zero {
        return None;
    }
    let sqrt_d = disc.sqrt();

    // Stable computation:
    // s = -b - sign(b) * sqrt(d)
    // x1 = s / (2a), x2 = (2c) / s
    let s = if b >= &zero {
        -b.clone() - sqrt_d.clone()
    } else {
        -b.clone() + sqrt_d.clone()
    };

<<<<<<< HEAD
    let tol = ib_to_bf_prec(IBig::ZERO);
    if b_norm >= tol {
        Some((s1 / (2 * &a_norm), s2 / (2 * &a_norm)))
    } else if -tol.clone() < c_norm && c_norm < tol.clone() {
        Some((FBig::from(0), -b_norm / a_norm))
=======
    // s == 0 can only happen when c == 0 (handled above), so safe here
    let x1 = s.clone() / (two.clone() * a.clone());
    let x2 = (two * c.clone()) / s;
    if b >= &zero {
        Some((x1, x2))
>>>>>>> d8514564
    } else {
        Some((x2, x1))
    }
}<|MERGE_RESOLUTION|>--- conflicted
+++ resolved
@@ -188,19 +188,11 @@
         -b.clone() + sqrt_d.clone()
     };
 
-<<<<<<< HEAD
-    let tol = ib_to_bf_prec(IBig::ZERO);
-    if b_norm >= tol {
-        Some((s1 / (2 * &a_norm), s2 / (2 * &a_norm)))
-    } else if -tol.clone() < c_norm && c_norm < tol.clone() {
-        Some((FBig::from(0), -b_norm / a_norm))
-=======
     // s == 0 can only happen when c == 0 (handled above), so safe here
     let x1 = s.clone() / (two.clone() * a.clone());
     let x2 = (two * c.clone()) / s;
     if b >= &zero {
         Some((x1, x2))
->>>>>>> d8514564
     } else {
         Some((x2, x1))
     }
