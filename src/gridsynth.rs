// Copyright (c) 2024-2025 Shun Yamamoto and Nobuyuki Yoshioka, and IBM
// Licensed under the MIT License. See LICENSE file in the project root for full license information.

use crate::common::{cos_fbig, fb_with_prec, get_prec_bits, ib_to_bf_prec, sin_fbig};
use crate::config::{GridSynthConfig, GridSynthResult};
use crate::diophantine::diophantine_dyadic;
use crate::math::solve_quadratic;
use crate::math::sqrt_fbig;
use crate::region::Ellipse;
use crate::ring::{DOmega, DRootTwo, ZOmega, ZRootTwo};
use crate::synthesis_of_clifford_t::decompose_domega_unitary;
use crate::tdgp::solve_tdgp;
use crate::tdgp::Region;
use crate::to_upright::to_upright_set_pair;
use crate::unitary::DOmegaUnitary;
<<<<<<< HEAD
use dashu_base::SquareRoot;
use dashu_float::round::mode::HalfEven;
use dashu_float::FBig;
=======
use dashu_base::{Approximation, SquareRoot};
use dashu_float::round::mode::{self, HalfEven};
use dashu_float::{Context, FBig};
>>>>>>> 2756dc8a
use dashu_int::IBig;

//use log::{debug, info};
use log::debug;

use nalgebra::{Matrix2, Vector2};
use num::Complex;
use std::cmp::Ordering;
use std::time::{Duration, Instant};

fn matrix_multiply_2x2(
    a: &Matrix2<FBig<HalfEven>>,
    b: &Matrix2<FBig<HalfEven>>,
) -> Matrix2<FBig<HalfEven>> {
    let mut result = Matrix2::from_element(ib_to_bf_prec(IBig::ZERO));

    for i in 0..2 {
        for j in 0..2 {
            let mut sum = ib_to_bf_prec(IBig::ZERO);
            for k in 0..2 {
                sum += &a[(i, k)] * &b[(k, j)];
            }
            result[(i, j)] = sum;
        }
    }

    result
}

// PhaseMode::Exact synthesize gate including exact phase
// PhaseMode::Shifted synthesize gate with a fixed phase factor of `exp(i pi/8)`

// If we don't care about phase, then it is enough to check both `U` and `exp(i pi/8) U`.
//
// To synthesize up to a phase, we run both `PhaseMode::Exact` and
// `PhaseMode::Shifted` and keep the one with lower T count. (We don't compute the best
// exact solution and then the best with the phase factor. Rather we interleave candidates
// from each to avoid doing more work than necessary.
//
// The following comments assume we are checking `exp(i pi/8) U`.
// The pair 2 ± √2 enter in some places as scale factors.
//
// omega = exp(-i pi/4)
// delta = 1 + omega
// |delta|^2 = 2 + 2cos(pi/4) = 2 + √2
// From Lemma 9.6 in R + S, we must scale the epsilon region by
// |delta| = √(2 + √2)
//
// We scale the UnitDisk by the root-2 conjugate of |delta|:
// |delta^●| = √(2 - √2)
// See Algorithm 9.8, page 20 of R+S.
#[derive(Debug, Clone, Copy)]
pub enum PhaseMode {
    Exact,   // no scaling
    Shifted, // do scaling
}

fn rotation_mat(theta: &FBig<HalfEven>) -> Matrix2<Complex<FBig<HalfEven>>> {
    let two = fb_with_prec(FBig::try_from(2.0).unwrap());
    let theta_half = fb_with_prec(theta / &two);
    let neg_theta_half = -fb_with_prec(theta_half);
    let z_x: FBig<HalfEven> = fb_with_prec(cos_fbig(&neg_theta_half));
    let z_y: FBig<HalfEven> = fb_with_prec(sin_fbig(&neg_theta_half));
    let neg_z_y: FBig<HalfEven> = -fb_with_prec(z_y.clone());
    let zero: FBig<HalfEven> = ib_to_bf_prec(IBig::ZERO);

    Matrix2::new(
        Complex::new(z_x.clone(), z_y.clone()),
        Complex::new(zero.clone(), zero.clone()),
        Complex::new(zero.clone(), zero.clone()),
        Complex::new(z_x.clone(), neg_z_y.clone()),
    )
}

fn mult_complex_nums(
    u: &Complex<FBig<HalfEven>>,
    v: &Complex<FBig<HalfEven>>,
) -> Complex<FBig<HalfEven>> {
    let re = &u.re * &v.re - &u.im * &v.im;
    let im = &u.re * &v.im + &u.im * &v.re;
    Complex::new(re, im)
}

fn to_fbig(x: f64) -> FBig<HalfEven> {
    FBig::<HalfEven>::try_from(x)
        .unwrap()
        .with_precision(get_prec_bits())
        .value()
}

/// Checks correctness of the synthesized circuit.
<<<<<<< HEAD
fn check_solution(
    gates: &str,
    theta: &FBig<HalfEven>,
    epsilon: &FBig<HalfEven>,
    phase: PhaseMode,
) -> bool {
=======
fn compute_error(gates: &str, theta: &FBig<HalfEven>, epsilon: &FBig<HalfEven>) -> (f64, bool) {
>>>>>>> 2756dc8a
    let expected = rotation_mat(theta);
    let synthesized = DOmegaUnitary::from_gates(gates).to_complex_matrix();

    // x = e^{-i theta / 2}
    let x = expected[(0, 0)].clone();
    let u = match phase {
        PhaseMode::Exact => synthesized[(0, 0)].clone(),
        PhaseMode::Shifted => {
            let p = to_fbig(std::f64::consts::PI / 8.);
            let phase = Complex::new(cos_fbig(&p), sin_fbig(&p));
            mult_complex_nums(&synthesized[(0, 0)].clone(), &phase)
        }
    };

    // This computes the eigenvalues of A^* A, where A = expected - synthesized.
    // The operator norm is the square root of this.
    let eig: FBig<HalfEven> = 2 - 2 * (&x.re * &u.re + &x.im * &u.im);

    // Due to small numerical imprecisions when computing cos(\theta / 2), it may happen that we
    // get a slightly negative value.
    let eig = eig.max(FBig::from(0));

    // Compute the norm.
    let norm = fb_with_prec(eig.sqrt());
    // High precision is needed only for the synthesis algorithm
    let fnorm = match norm.to_f64() {
        Approximation::Inexact(v, _) => v,
        Approximation::Exact(v) => v,
    };
    (fnorm, norm < *epsilon)
}

#[derive(Debug)]
pub struct EpsilonRegion {
    _theta: FBig<HalfEven>,
    _epsilon: FBig<HalfEven>,
    scale: ZRootTwo,
    d: FBig<HalfEven>,
    z_x: FBig<HalfEven>,
    z_y: FBig<HalfEven>,
    ellipse: Ellipse,
}

impl EpsilonRegion {
    pub fn new(theta: FBig<HalfEven>, epsilon: FBig<HalfEven>, scale: ZRootTwo) -> Self {
        let one = fb_with_prec(FBig::try_from(1.0).unwrap());
        let two = fb_with_prec(FBig::try_from(2.0).unwrap());
        let four = fb_with_prec(FBig::try_from(4.0).unwrap());
        let epsilon_squared = fb_with_prec(&epsilon * &epsilon);
        let half_eps_sq = fb_with_prec(&epsilon_squared / &four);
        let one_minus_half_eps_sq = one - half_eps_sq;
        let scale_to_real = scale.to_real();
        let d = fb_with_prec(sqrt_fbig(&one_minus_half_eps_sq) * sqrt_fbig(&scale_to_real));

        let theta_half = fb_with_prec(&theta / &two);
        let neg_theta_half = -fb_with_prec(theta_half);
        let z_x: FBig<HalfEven> = fb_with_prec(cos_fbig(&neg_theta_half));
        let z_y: FBig<HalfEven> = fb_with_prec(sin_fbig(&neg_theta_half));
        let neg_z_y: FBig<HalfEven> = -fb_with_prec(z_y.clone());
        let zero: FBig<HalfEven> = ib_to_bf_prec(IBig::ZERO);
        let epsilon_neg4: FBig<HalfEven> = fb_with_prec(epsilon.clone().powi(IBig::from(-4)));
        let epsilon_neg2: FBig<HalfEven> = fb_with_prec(epsilon.clone().powi(IBig::from(-2)));
        let d1: Matrix2<FBig<HalfEven>> =
            Matrix2::new(z_x.clone(), neg_z_y.clone(), z_y.clone(), z_x.clone());
        let d2: Matrix2<FBig<HalfEven>> = Matrix2::new(
            fb_with_prec(64 * epsilon_neg4 / &scale_to_real),
            zero.clone(),
            zero.clone(),
            fb_with_prec(4 * epsilon_neg2 / &scale_to_real),
        );
        let d3: Matrix2<FBig<HalfEven>> =
            Matrix2::new(z_x.clone(), z_y.clone(), neg_z_y, z_x.clone());
        let px = fb_with_prec(&d * &z_x);
        let py = fb_with_prec(&d * &z_y);
        let p = Vector2::new(px, py);
        let m1: Matrix2<FBig<HalfEven>> = matrix_multiply_2x2(&d1, &d2);
        let m: Matrix2<FBig<HalfEven>> = matrix_multiply_2x2(&m1, &d3);
        let ellipse = Ellipse::new(m, p);
        Self {
            _theta: theta,
            _epsilon: epsilon,
            scale,
            d,
            z_x,
            z_y,
            ellipse,
        }
    }
}

impl Region for EpsilonRegion {
    fn ellipse(&self) -> Ellipse {
        self.ellipse.clone()
    }

    // Return true if `u` is inside shaded region in figure in eq (14) in R + S
    // The radius is 1 in the figure.
    // For "up to phase" it is scaled by |δ|^2 = 2 + √2.
    fn inside(&self, u: &DOmega) -> bool {
        let cos_term1 = fb_with_prec(&self.z_x * u.real());
        let cos_term2 = fb_with_prec(&self.z_y * u.imag());
        let cos_similarity = fb_with_prec(&cos_term1 + &cos_term2);

        DRootTwo::from_domega(u.conj() * u) <= DRootTwo::from_zroottwo(self.scale.clone())
            && cos_similarity >= self.d
    }

    fn intersect(&self, u0: &DOmega, v: &DOmega) -> Option<(FBig<HalfEven>, FBig<HalfEven>)> {
        let a = v.conj() * v;
        let b = 2 * (v.conj() * u0);
        let c = u0.conj() * u0 - DOmega::from_zroottwo(&self.scale);
        let vz_term1 = fb_with_prec(&self.z_x * v.real());
        let vz_term2 = fb_with_prec(&self.z_y * v.imag());
        let vz = fb_with_prec(&vz_term1 + &vz_term2);

        let term1 = fb_with_prec(&self.z_x * u0.real());
        let term2 = fb_with_prec(&self.z_y * u0.imag());
        let temp_sub = fb_with_prec(&self.d - &term1);
        let rhs = fb_with_prec(&temp_sub - &term2);
        // t0 <= t1
        let (t0, t1) = solve_quadratic(a.real(), b.real(), c.real())?;
        let zero = fb_with_prec(ib_to_bf_prec(IBig::ZERO));

        if vz > zero {
            let t2 = fb_with_prec(&rhs / &vz);
            Some(if t0 > t2 { (t0, t1) } else { (t2, t1) })
        } else if vz < zero {
            let t2 = fb_with_prec(&rhs / &vz);
            Some(if t1 < t2 { (t0, t1) } else { (t0, t2) })
        } else if rhs <= zero {
            Some((t0, t1))
        } else {
            None
        }
    }
}

#[derive(Debug)]
pub struct UnitDisk {
    scale: ZRootTwo,
    ellipse: Ellipse,
}

impl UnitDisk {
    pub fn new(scale: ZRootTwo) -> Self {
        let s_inv: FBig<HalfEven> = 1 / scale.to_real();
        let ellipse = Ellipse::from(
            s_inv.clone(),
            ib_to_bf_prec(IBig::ZERO),
            ib_to_bf_prec(IBig::ZERO),
            s_inv.clone(),
            ib_to_bf_prec(IBig::ZERO),
            ib_to_bf_prec(IBig::ZERO),
        );
        Self { scale, ellipse }
    }

    pub fn ellipse(&self) -> &Ellipse {
        &self.ellipse
    }
}

impl Region for UnitDisk {
    fn ellipse(&self) -> Ellipse {
        self.ellipse.clone()
    }
    fn inside(&self, u: &DOmega) -> bool {
        DRootTwo::from_domega(u.conj() * u) <= DRootTwo::from_zroottwo(self.scale.clone())
    }

    fn intersect(&self, u0: &DOmega, v: &DOmega) -> Option<(FBig<HalfEven>, FBig<HalfEven>)> {
        let a = v.conj() * v;
        let b = 2 * (v.conj() * u0);
        let c = u0.conj() * u0 - DOmega::from_zroottwo(&self.scale);
        solve_quadratic(a.real(), b.real(), c.real())
    }
}

fn process_solution_candidate(mut z: DOmega, mut w: DOmega, phase: PhaseMode) -> DOmegaUnitary {
    z = z.reduce_denomexp();
    w = w.reduce_denomexp();

    match z.k.cmp(&w.k) {
        Ordering::Greater => {
            w = w.renew_denomexp(z.k);
        }
        Ordering::Less => {
            z = z.renew_denomexp(w.k);
        }
        Ordering::Equal => {}
    }

    match phase {
        // Question: this is a bit different from pygridsynth
        PhaseMode::Exact => {
            if (z.clone() + w.clone()).reduce_denomexp().k < z.k {
                DOmegaUnitary::new(z, w, 0, None)
            } else {
                DOmegaUnitary::new(z, w.mul_by_omega(), 0, None)
            }
        }
        PhaseMode::Shifted => {
            // todo: remove clones
            let k1 = (z.clone() + w.clone()).reduce_denomexp().k;
            let k2 = (z.clone() + w.mul_by_omega()).reduce_denomexp().k;
            let k3 = (z.clone() + w.mul_by_omega_inv()).reduce_denomexp().k;

            if k1 <= k2.min(k3) {
                DOmegaUnitary::new(z, w, 7, None)
            } else {
                DOmegaUnitary::new(z, w.mul_by_omega_inv(), 7, None)
            }
        }
    }
}

fn process_solutions<I>(
    config: &mut GridSynthConfig,
    solutions: I,
    time_of_diophantine_dyadic: &mut Duration,
    phase: PhaseMode,
) -> Option<DOmegaUnitary>
where
    I: Iterator<Item = DOmega>,
{
    let start_diophantine = if config.measure_time {
        Some(Instant::now())
    } else {
        None
    };

    for z in solutions {
        if (&z * z.conj()).residue() == 0 {
            continue;
        }

        let z_with_phase = match phase {
            PhaseMode::Exact => z.clone(),
            // todo: make constant
            PhaseMode::Shifted => {
                &z * &DOmega::new(
                    ZOmega::new(IBig::from(0), IBig::from(-1), IBig::from(1), IBig::from(0)),
                    1,
                )
            }
        };

        let xi = DRootTwo::from_int(IBig::ONE)
            - DRootTwo::from_domega(z_with_phase.conj() * &z_with_phase);
        if let Some(w_val) = diophantine_dyadic(xi, &mut config.diophantine_data) {
            if let Some(start) = start_diophantine {
                *time_of_diophantine_dyadic += start.elapsed();
                if config.measure_time {
                    debug!(
                        "time of diophantine_dyadic: {:.3} ms",
                        time_of_diophantine_dyadic.as_secs_f64() * 1000.0
                    );
                }
            }
            if config.verbose {
                debug!("------------------");
            }
            return Some(process_solution_candidate(z_with_phase, w_val, phase));
        }
    }

    if let Some(start) = start_diophantine {
        *time_of_diophantine_dyadic += start.elapsed();
    }
    None
}

fn setup_regions_and_transform(
    theta: FBig<HalfEven>,
    epsilon: FBig<HalfEven>,
    verbose: bool,
    measure_time: bool,
    phase: PhaseMode,
) -> (
    EpsilonRegion,
    UnitDisk,
    (
        crate::grid_op::GridOp,
        crate::region::Ellipse,
        crate::region::Ellipse,
        crate::region::Rectangle,
        crate::region::Rectangle,
    ),
) {
    let epsilon_region_scale = match phase {
        PhaseMode::Exact => ZRootTwo {
            a: IBig::from(1),
            b: IBig::from(0),
        },
        PhaseMode::Shifted => ZRootTwo {
            a: IBig::from(2),
            b: IBig::from(1),
        },
    };

    let unit_disk_scale = match phase {
        PhaseMode::Exact => ZRootTwo {
            a: IBig::from(1),
            b: IBig::from(0),
        },
        PhaseMode::Shifted => ZRootTwo {
            a: IBig::from(2),
            b: IBig::from(-1),
        },
    };

    let epsilon_region = EpsilonRegion::new(theta, epsilon, epsilon_region_scale);
    let unit_disk = UnitDisk::new(unit_disk_scale);

    let start_upright = if measure_time {
        Some(Instant::now())
    } else {
        None
    };
    let transformed = to_upright_set_pair(&epsilon_region, &unit_disk, verbose);
    if let Some(start) = start_upright {
        if measure_time {
            debug!(
                "to_upright_set_pair: {:.3} s",
                start.elapsed().as_secs_f64()
            );
        }
    }

    if verbose {
        debug!("------------------");
    }

    (epsilon_region, unit_disk, transformed)
}

fn search_for_solution(
    epsilon_region: &EpsilonRegion,
    unit_disk: &UnitDisk,
    transformed: &(
        crate::grid_op::GridOp,
        crate::region::Ellipse,
        crate::region::Ellipse,
        crate::region::Rectangle,
        crate::region::Rectangle,
    ),
    config: &mut GridSynthConfig,
    phase: PhaseMode,
) -> DOmegaUnitary {
    let mut k = 0;
    let mut time_of_solve_tdgp = Duration::ZERO;
    let mut time_of_diophantine_dyadic = Duration::ZERO;

    loop {
        let start_tdgp = if config.measure_time {
            Some(Instant::now())
        } else {
            None
        };
        let solutions = solve_tdgp(
            epsilon_region,
            unit_disk,
            &transformed.0,
            &transformed.3,
            &transformed.4,
            k,
            config.verbose,
        );
        // TODO: Reenable
        // if config.verbose {
        //     // Warning! Printing the length will materialize a potentially large iterator.
        //     let lensol = match &solutions {
        //         None => 0,
        //         Some(sols) => sols.len(),
        //     };
        //     info!("k = {}, found {} candidates", k, lensol);
        // }
        if let Some(start) = start_tdgp {
            time_of_solve_tdgp += start.elapsed();
        }
        if let Some(solutions) = solutions {
            if let Some(result) =
                process_solutions(config, solutions, &mut time_of_diophantine_dyadic, phase)
            {
                if config.measure_time {
                    debug!(
                        "time of solve_TDGP: {:.3} ms",
                        time_of_solve_tdgp.as_secs_f64() * 1000.0
                    );
                }
                return result;
            }
        }
        k += 1;
    }
}

/// Core gridsynth algorithm that finds an optimal Clifford+T approximation.
///
/// # Arguments
/// * `theta` - The rotation angle to approximate
/// * `epsilon` - The approximation tolerance
/// * `diophantine_timeout` - Timeout for diophantine equation solving (ms)
/// * `factoring_timeout` - Timeout for integer factoring (ms)
/// * `verbose` - Enable verbose output
/// * `measure_time` - Enable timing measurements
///
/// # Returns
/// A DOmegaUnitary representing the optimal Clifford+T approximation
fn gridsynth(config: &mut GridSynthConfig, phase: PhaseMode) -> DOmegaUnitary {
    let (epsilon_region, unit_disk, transformed) = setup_regions_and_transform(
        config.theta.clone(),
        config.epsilon.clone(),
        config.verbose,
        config.measure_time,
        phase,
    );

    search_for_solution(&epsilon_region, &unit_disk, &transformed, config, phase)
}

pub fn gridsynth_gates(config: &mut GridSynthConfig) -> GridSynthResult {
    // let start_total = if config.measure_time {
    //     Some(Instant::now())
    // } else {
    //     None
    // };

    // let start_decompose = if config.measure_time {
    //     Some(Instant::now())
    // } else {
    //     None
    // };

    if !config.up_to_phase {
        // exact synthesis only
        let u_approx = gridsynth(config, PhaseMode::Exact);
        let gates = decompose_domega_unitary(u_approx);

        // Peform validation check, if required.
        let is_correct = if config.check_solution {
            Some(check_solution(
                &gates,
                &config.theta,
                &config.epsilon,
                PhaseMode::Exact,
            ))
        } else {
            None
        };

        GridSynthResult {
            gates,
            global_phase: false,
            is_correct,
        }
    } else {
        // exact synthesis
        let u_approx = gridsynth(config, PhaseMode::Exact);
        let gates_exact = decompose_domega_unitary(u_approx);

        // also shifted synthesis
        let u_approx = gridsynth(config, PhaseMode::Shifted);
        let gates_shifted = decompose_domega_unitary(u_approx);

        // Peform validation check, if required.
        // For now, make sure to check both sequences.
        let is_correct = if config.check_solution {
            Some(
                check_solution(
                    &gates_exact,
                    &config.theta,
                    &config.epsilon,
                    PhaseMode::Exact,
                ) && check_solution(
                    &gates_shifted,
                    &config.theta,
                    &config.epsilon,
                    PhaseMode::Shifted,
                ),
            )
        } else {
            None
        };

        if gates_exact.len() < gates_shifted.len() {
            GridSynthResult {
                gates: gates_exact,
                global_phase: false,
                is_correct,
            }
        } else {
            GridSynthResult {
                gates: gates_shifted,
                global_phase: true,
                is_correct,
            }
        }
    }

<<<<<<< HEAD
    // if let Some(start) = start_decompose {
    //     if config.measure_time {
    //         debug!(
    //             "time of decompose_domega_unitary: {:.3} ms",
    //             start.elapsed().as_secs_f64() * 1000.0
    //         );
    //     }
    // }
    // if let Some(start) = start_total {
    //     if config.measure_time {
    //         debug!(
    //             "total time: {:.3} ms",
    //             start.elapsed().as_secs_f64() * 1000.0
    //         );
    //     }
    // }
=======
    // Peform validation check, if required.
    let (error, is_correct) = if config.compute_error {
        let (error, is_correct) = compute_error(&gates, &config.theta, &config.epsilon);
        (Some(error), Some(is_correct))
    } else {
        (None, None)
    };

    GridSynthResult {
        gates,
        error,
        is_correct,
    }
>>>>>>> 2756dc8a
}<|MERGE_RESOLUTION|>--- conflicted
+++ resolved
@@ -13,15 +13,9 @@
 use crate::tdgp::Region;
 use crate::to_upright::to_upright_set_pair;
 use crate::unitary::DOmegaUnitary;
-<<<<<<< HEAD
-use dashu_base::SquareRoot;
+use dashu_base::{Approximation, SquareRoot};
 use dashu_float::round::mode::HalfEven;
 use dashu_float::FBig;
-=======
-use dashu_base::{Approximation, SquareRoot};
-use dashu_float::round::mode::{self, HalfEven};
-use dashu_float::{Context, FBig};
->>>>>>> 2756dc8a
 use dashu_int::IBig;
 
 //use log::{debug, info};
@@ -113,16 +107,12 @@
 }
 
 /// Checks correctness of the synthesized circuit.
-<<<<<<< HEAD
-fn check_solution(
+fn compute_error(
     gates: &str,
     theta: &FBig<HalfEven>,
     epsilon: &FBig<HalfEven>,
     phase: PhaseMode,
-) -> bool {
-=======
-fn compute_error(gates: &str, theta: &FBig<HalfEven>, epsilon: &FBig<HalfEven>) -> (f64, bool) {
->>>>>>> 2756dc8a
+) -> (f64, bool) {
     let expected = rotation_mat(theta);
     let synthesized = DOmegaUnitary::from_gates(gates).to_complex_matrix();
 
@@ -562,21 +552,20 @@
         let u_approx = gridsynth(config, PhaseMode::Exact);
         let gates = decompose_domega_unitary(u_approx);
 
-        // Peform validation check, if required.
-        let is_correct = if config.check_solution {
-            Some(check_solution(
-                &gates,
-                &config.theta,
-                &config.epsilon,
-                PhaseMode::Exact,
-            ))
-        } else {
-            None
+        // Perform validation check, if required.
+        let (error, is_correct) = match config.compute_error {
+            true => {
+                let (e, is_ok) =
+                    compute_error(&gates, &config.theta, &config.epsilon, PhaseMode::Exact);
+                (Some(e), Some(is_ok))
+            }
+            false => (None, None),
         };
 
         GridSynthResult {
             gates,
             global_phase: false,
+            error,
             is_correct,
         }
     } else {
@@ -588,71 +577,46 @@
         let u_approx = gridsynth(config, PhaseMode::Shifted);
         let gates_shifted = decompose_domega_unitary(u_approx);
 
-        // Peform validation check, if required.
-        // For now, make sure to check both sequences.
-        let is_correct = if config.check_solution {
-            Some(
-                check_solution(
-                    &gates_exact,
-                    &config.theta,
-                    &config.epsilon,
-                    PhaseMode::Exact,
-                ) && check_solution(
-                    &gates_shifted,
-                    &config.theta,
-                    &config.epsilon,
-                    PhaseMode::Shifted,
-                ),
-            )
-        } else {
-            None
-        };
-
-        if gates_exact.len() < gates_shifted.len() {
+        if gates_exact.len() <= gates_shifted.len() {
+            let (error, is_correct) = match config.compute_error {
+                true => {
+                    let (e, is_ok) = compute_error(
+                        &gates_exact,
+                        &config.theta,
+                        &config.epsilon,
+                        PhaseMode::Exact,
+                    );
+                    (Some(e), Some(is_ok))
+                }
+                false => (None, None),
+            };
+
             GridSynthResult {
                 gates: gates_exact,
                 global_phase: false,
+                error,
                 is_correct,
             }
         } else {
+            let (error, is_correct) = match config.compute_error {
+                true => {
+                    let (e, is_ok) = compute_error(
+                        &gates_shifted,
+                        &config.theta,
+                        &config.epsilon,
+                        PhaseMode::Shifted,
+                    );
+                    (Some(e), Some(is_ok))
+                }
+                false => (None, None),
+            };
+
             GridSynthResult {
                 gates: gates_shifted,
                 global_phase: true,
+                error,
                 is_correct,
             }
         }
     }
-
-<<<<<<< HEAD
-    // if let Some(start) = start_decompose {
-    //     if config.measure_time {
-    //         debug!(
-    //             "time of decompose_domega_unitary: {:.3} ms",
-    //             start.elapsed().as_secs_f64() * 1000.0
-    //         );
-    //     }
-    // }
-    // if let Some(start) = start_total {
-    //     if config.measure_time {
-    //         debug!(
-    //             "total time: {:.3} ms",
-    //             start.elapsed().as_secs_f64() * 1000.0
-    //         );
-    //     }
-    // }
-=======
-    // Peform validation check, if required.
-    let (error, is_correct) = if config.compute_error {
-        let (error, is_correct) = compute_error(&gates, &config.theta, &config.epsilon);
-        (Some(error), Some(is_correct))
-    } else {
-        (None, None)
-    };
-
-    GridSynthResult {
-        gates,
-        error,
-        is_correct,
-    }
->>>>>>> 2756dc8a
 }