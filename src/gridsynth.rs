--- conflicted
+++ resolved
@@ -7,7 +7,7 @@
 use crate::math::solve_quadratic;
 use crate::math::sqrt_fbig;
 use crate::region::Ellipse;
-use crate::ring::{DOmega, DRootTwo, ZOmega, d_root_two, z_root_two};
+use crate::ring::{DOmega, DRootTwo, ZOmega, ZRootTwo, d_root_two, z_root_two};
 use crate::synthesis_of_clifford_t::decompose_domega_unitary;
 use crate::tdgp::solve_tdgp;
 use crate::tdgp::Region;
@@ -45,7 +45,6 @@
     result
 }
 
-<<<<<<< HEAD
 // PhaseMode::Exact synthesize gate including exact phase
 // PhaseMode::Shifted synthesize gate with a fixed phase factor of `exp(i pi/8)`
 
@@ -72,7 +71,8 @@
 pub enum PhaseMode {
     Exact,   // no scaling
     Shifted, // do scaling
-=======
+}
+
 fn rotation_mat(theta: &FBig<HalfEven>) -> Matrix2<Complex<FBig<HalfEven>>> {
     let two = fb_with_prec(FBig::try_from(2.0).unwrap());
     let theta_half = fb_with_prec(theta / &two);
@@ -111,14 +111,13 @@
     let norm = fb_with_prec(eig.sqrt());
 
     norm < *epsilon
->>>>>>> 2668e504
 }
 
 #[derive(Debug)]
 pub struct EpsilonRegion {
     _theta: FBig<HalfEven>,
     _epsilon: FBig<HalfEven>,
-    phase: PhaseMode,
+    scale: ZRootTwo,
     d: FBig<HalfEven>,
     z_x: FBig<HalfEven>,
     z_y: FBig<HalfEven>,
@@ -126,56 +125,32 @@
 }
 
 impl EpsilonRegion {
-    pub fn new(theta: FBig<HalfEven>, epsilon: FBig<HalfEven>, phase: PhaseMode) -> Self {
-        let ctx: Context<mode::HalfEven> = Context::<mode::HalfEven>::new(get_prec_bits());
+    pub fn new(theta: FBig<HalfEven>, epsilon: FBig<HalfEven>, scale: ZRootTwo) -> Self {
         let one = fb_with_prec(FBig::try_from(1.0).unwrap());
         let two = fb_with_prec(FBig::try_from(2.0).unwrap());
         let four = fb_with_prec(FBig::try_from(4.0).unwrap());
         let epsilon_squared = fb_with_prec(&epsilon * &epsilon);
         let half_eps_sq = fb_with_prec(&epsilon_squared / &four);
-        let delta_squared_real: FBig<HalfEven> = fb_with_prec(z_root_two::DELTA_SQUARED.to_real());
-        // The PhaseMode::Shifted arm includes a factor of |delta| = √(2 + √2)
-        let d = match phase {
-            PhaseMode::Exact => fb_with_prec(ctx.sqrt((one - half_eps_sq).repr()).value()),
-            PhaseMode::Shifted => fb_with_prec(
-                ctx.sqrt(((one - half_eps_sq) * sqrt_fbig(&delta_squared_real.clone())).repr())
-                    .value(),
-            ),
-        };
+        let one_minus_half_eps_sq = one - half_eps_sq;
+        let scale_to_real = scale.to_real();
+        let d = fb_with_prec(sqrt_fbig(&one_minus_half_eps_sq) * sqrt_fbig(&scale_to_real));
+        
         let theta_half = fb_with_prec(&theta / &two);
         let neg_theta_half = -fb_with_prec(theta_half);
         let z_x: FBig<HalfEven> = fb_with_prec(cos_fbig(&neg_theta_half));
         let z_y: FBig<HalfEven> = fb_with_prec(sin_fbig(&neg_theta_half));
         let neg_z_y: FBig<HalfEven> = -fb_with_prec(z_y.clone());
+        let zero: FBig<HalfEven> = ib_to_bf_prec(IBig::ZERO);
+        let epsilon_neg4: FBig<HalfEven> = fb_with_prec(epsilon.clone().powi(IBig::from(-4)));
+        let epsilon_neg2: FBig<HalfEven> = fb_with_prec(epsilon.clone().powi(IBig::from(-2)));
         let d1: Matrix2<FBig<HalfEven>> =
             Matrix2::new(z_x.clone(), neg_z_y.clone(), z_y.clone(), z_x.clone());
-
-        // The PhaseMode::Shifted arms of the following two expressions divide
-        // the unscaled matrix by a factor |delta|^2 = 2 + √2.
-        let npow4 = -4;
-        let npow2 = -2;
-        let epsilon_neg4: FBig<HalfEven> = match phase {
-            PhaseMode::Exact => fb_with_prec(epsilon.clone().powi(IBig::from(npow4))),
-            PhaseMode::Shifted => {
-                fb_with_prec(epsilon.clone().powi(IBig::from(npow4))) / &delta_squared_real
-            }
-        };
-
-        let epsilon_neg2: FBig<HalfEven> = match phase {
-            PhaseMode::Exact => fb_with_prec(epsilon.clone().powi(IBig::from(npow2))),
-            PhaseMode::Shifted => {
-                fb_with_prec(epsilon.clone().powi(IBig::from(npow2))) / &delta_squared_real
-            }
-        };
-
-        let zero: FBig<HalfEven> = ib_to_bf_prec(IBig::ZERO);
         let d2: Matrix2<FBig<HalfEven>> = Matrix2::new(
-            64 * epsilon_neg4,
+            fb_with_prec(64 * epsilon_neg4 / &scale_to_real),
             zero.clone(),
             zero.clone(),
-            4 * epsilon_neg2,
+            fb_with_prec(4 * epsilon_neg2 / &scale_to_real),
         );
-
         let d3: Matrix2<FBig<HalfEven>> =
             Matrix2::new(z_x.clone(), z_y.clone(), neg_z_y, z_x.clone());
         let px = fb_with_prec(&d * &z_x);
@@ -187,7 +162,7 @@
         Self {
             _theta: theta,
             _epsilon: epsilon,
-            phase,
+            scale,
             d,
             z_x,
             z_y,
@@ -208,21 +183,14 @@
         let cos_term1 = fb_with_prec(&self.z_x * u.real());
         let cos_term2 = fb_with_prec(&self.z_y * u.imag());
         let cos_similarity = fb_with_prec(&cos_term1 + &cos_term2);
-        let scale = match self.phase {
-            PhaseMode::Exact => d_root_two::ONE,
-            PhaseMode::Shifted => d_root_two::DELTA_SQUARED,
-        };
-        DRootTwo::from_domega(u.conj() * u) <= scale && cos_similarity >= self.d
+
+        DRootTwo::from_domega(u.conj() * u) <= DRootTwo::from_zroottwo(self.scale.clone()) && cos_similarity >= self.d
     }
 
     fn intersect(&self, u0: &DOmega, v: &DOmega) -> Option<(FBig<HalfEven>, FBig<HalfEven>)> {
         let a = v.conj() * v;
         let b = 2 * (v.conj() * u0);
-        let scale = match self.phase {
-            PhaseMode::Exact => DOmega::from_int(IBig::ONE),
-            PhaseMode::Shifted => DOmega::from_zroottwo(&z_root_two::DELTA_SQUARED),
-        };
-        let c = u0.conj() * u0 - scale;
+        let c = u0.conj() * u0 - DOmega::from_zroottwo(&self.scale);
         let vz_term1 = fb_with_prec(&self.z_x * v.real());
         let vz_term2 = fb_with_prec(&self.z_y * v.imag());
         let vz = fb_with_prec(&vz_term1 + &vz_term2);
@@ -251,21 +219,22 @@
 
 #[derive(Debug)]
 pub struct UnitDisk {
-    phase: PhaseMode,
+    scale: ZRootTwo,
     ellipse: Ellipse,
 }
 
 impl UnitDisk {
-    pub fn new(phase: PhaseMode) -> Self {
+    pub fn new(scale: ZRootTwo) -> Self {
+        let s_inv: FBig<HalfEven> = 1 / scale.to_real();
         let ellipse = Ellipse::from(
-            ib_to_bf_prec(IBig::ONE),
+            s_inv.clone(),
             ib_to_bf_prec(IBig::ZERO),
             ib_to_bf_prec(IBig::ZERO),
-            ib_to_bf_prec(IBig::ONE),
+            s_inv.clone(),
             ib_to_bf_prec(IBig::ZERO),
             ib_to_bf_prec(IBig::ZERO),
         );
-        Self { phase, ellipse }
+        Self { scale, ellipse }
     }
 
     pub fn ellipse(&self) -> &Ellipse {
@@ -273,35 +242,19 @@
     }
 }
 
-// We might not want this
-impl Default for UnitDisk {
-    fn default() -> Self {
-        Self::new(PhaseMode::Exact)
-    }
-}
-
-// For PhaseMode::Shifted, we scale the unit disk by the root-2 conjugate
-// of |delta|^2. (This is LAMBDA_M)
+
 impl Region for UnitDisk {
     fn ellipse(&self) -> Ellipse {
         self.ellipse.clone()
     }
     fn inside(&self, u: &DOmega) -> bool {
-        let scale = match self.phase {
-            PhaseMode::Exact => d_root_two::ONE,
-            PhaseMode::Shifted => d_root_two::DELTA_SQUARED_M,
-        };
-        DRootTwo::from_domega(u.conj() * u) <= scale
+        DRootTwo::from_domega(u.conj() * u) <= DRootTwo::from_zroottwo(self.scale.clone())
     }
 
     fn intersect(&self, u0: &DOmega, v: &DOmega) -> Option<(FBig<HalfEven>, FBig<HalfEven>)> {
         let a = v.conj() * v;
         let b = 2 * (v.conj() * u0);
-        let shift_ = match self.phase {
-            PhaseMode::Exact => DOmega::from_zroottwo(&z_root_two::ONE),
-            PhaseMode::Shifted => DOmega::from_zroottwo(&z_root_two::DELTA_SQUARED_M),
-        };
-        let c = u0.conj() * u0 - shift_;
+        let c = u0.conj() * u0 - DOmega::from_zroottwo(&self.scale);
         solve_quadratic(a.real(), b.real(), c.real())
     }
 }
@@ -337,10 +290,10 @@
             let k3 = (z.clone() + w.mul_by_omega_inv()).reduce_denomexp().k;
 
             if k1 <= k2.min(k3) {
-                DOmegaUnitary::new(z, w, -1, None)
+                DOmegaUnitary::new(z, w, 7, None)
             }
             else {
-                DOmegaUnitary::new(z, w.mul_by_omega_inv(), -1, None)
+                DOmegaUnitary::new(z, w.mul_by_omega_inv(), 7, None)
             }
         }
 
@@ -365,7 +318,7 @@
     };
 
     for z in solutions {
-        println!("solution z = {:?}", z);
+        // println!("solution z = {:?}", z);
         if (&z * z.conj()).residue() == 0 {
             continue;
         }
@@ -422,8 +375,8 @@
         crate::region::Rectangle,
     ),
 ) {
-    let epsilon_region = EpsilonRegion::new(theta, epsilon, phase);
-    let unit_disk = UnitDisk::new(phase);
+    let epsilon_region = EpsilonRegion::new(theta, epsilon, ZRootTwo {a: IBig::from(1), b: IBig::from(0)});
+    let unit_disk = UnitDisk::new(ZRootTwo {a: IBig::from(1), b: IBig::from(0)});
 
     let start_upright = if measure_time {
         Some(Instant::now())
@@ -536,21 +489,16 @@
     search_for_solution(&epsilon_region, &unit_disk, &transformed, config, phase)
 }
 
-<<<<<<< HEAD
-
-
-
-pub fn gridsynth_gates(config: &mut GridSynthConfig) -> String {
-=======
+
+
+
 pub fn gridsynth_gates(config: &mut GridSynthConfig) -> GridSynthResult {
->>>>>>> 2668e504
     let start_total = if config.measure_time {
         Some(Instant::now())
     } else {
         None
     };
 
-    
 
     let start_decompose = if config.measure_time {
         Some(Instant::now())
@@ -565,11 +513,11 @@
     let gates_exact = decompose_domega_unitary(u_approx);
     println!("gates_exact: {:?}", gates_exact);
 
-    println!("Running shifted:");
-    let u_approx = gridsynth(config, PhaseMode::Shifted);
-    println!("THERE");
-    let gates_shifted = decompose_domega_unitary(u_approx);
-    println!("gates_shifted: {:?}", gates_shifted);
+    // println!("Running shifted:");
+    // let u_approx = gridsynth(config, PhaseMode::Shifted);
+    // println!("THERE");
+    // let gates_shifted = decompose_domega_unitary(u_approx);
+    // println!("gates_shifted: {:?}", gates_shifted);
     
 
 
@@ -591,20 +539,16 @@
             );
         }
     }
-<<<<<<< HEAD
-    gates_exact
-}
-
-
-=======
+
 
     // Peform validation check, if required.
     let is_correct = if config.check_solution {
-        Some(check_solution(&gates, &config.theta, &config.epsilon))
+        Some(check_solution(&gates_exact, &config.theta, &config.epsilon))
     } else {
         None
     };
 
-    GridSynthResult { gates, is_correct }
-}
->>>>>>> 2668e504
+    GridSynthResult { gates: gates_exact, is_correct }
+}
+
+
